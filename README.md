--- conflicted
+++ resolved
@@ -74,11 +74,7 @@
 
 # To deploy scheduling, run the scheduling-specific environment setup
 ./scheduling/deploy_scheduling.sh
-<<<<<<< HEAD
 # To deploy scheduling, edit the configuration file (scheduling_config.toml)
-=======
-# # If you want deploy scheduling, Edit the configuration file (scheduling_config.toml), please refer to the scheduling README
->>>>>>> 58c55345
 cd scheduling/
 # Start the scheduling service
 sudo firewall-cmd --permanent --add-port=8080/tcp
@@ -97,12 +93,7 @@
 # Replace <scheduling_server_ip> with the actual IP address of your scheduling server
 sudo bash deploy_traefik_from_github.sh <scheduling_server_ip>
 
-
-<<<<<<< HEAD
 # To deploy forwarding, edit the configuration file (forwarding_config.toml)
-=======
-# If you want deploy forwarding, Edit the configuration file (forwarding_config.toml), please refer to the forwarding README
->>>>>>> 58c55345
 cd forwarding/cmd/
 # Start the forwarding service
 sudo firewall-cmd --permanent --add-port=50050-50059/tcp
