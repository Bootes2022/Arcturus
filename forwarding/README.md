# Forwarding

## Overview

The Forwarding System is a distributed architecture where multiple nodes work collaboratively to forward network traffic efficiently. Each node in the system deploys forwarding functionality and participates in a coordinated network that ensures optimal data transmission across different geographical locations.


### Prerequisites

- etcd cluster (v3.5+)
- Linux-based operating system
- Network access between all forwarding nodes

## Custom Settings
If you need to customize the deployment, you can modify the following parameters in the cmd/forwarding_config.toml file:

<<<<<<< HEAD
```bash
# Ensure you are in the root directory of the cloned Arcturus repository
# cd Arcturus
# Navigate to the forwarding directory
cd forwarding

# Install dependencies
./deploy_forwarding.sh
=======
```toml
[metrics]
# The server IP of deploying the Scheduling module.
server_addr = "<your scheduling ip>:8080" 
>>>>>>> 58c55345
```

#### etcd config
```bash

# Member configuration
# Node 1 (192.168.0.1) - /etc/etcd/etcd.conf:
ETCD_NAME="etcd1"
ETCD_DATA_DIR="/var/lib/etcd"
ETCD_LISTEN_PEER_URLS="http://0.0.0.0:2380"        # Listen for peer communication
ETCD_LISTEN_CLIENT_URLS="http://0.0.0.0:2379"      # Listen for client connections

# Cluster configuration
ETCD_INITIAL_ADVERTISE_PEER_URLS="http://192.168.0.1:2380"  # External peer URL
ETCD_ADVERTISE_CLIENT_URLS="http://192.168.0.1:2379"        # External client URL
ETCD_INITIAL_CLUSTER="etcd1=http://192.168.0.1:2380,etcd2=http://192.168.0.2:2380"
ETCD_INITIAL_CLUSTER_TOKEN="etcd-cluster"
ETCD_INITIAL_CLUSTER_STATE="new"

# Member configuration
# Node 2 (192.168.0.2) - /etc/etcd/etcd.conf:
ETCD_NAME="etcd2"
ETCD_DATA_DIR="/var/lib/etcd"
ETCD_LISTEN_PEER_URLS="http://0.0.0.0:2380"
ETCD_LISTEN_CLIENT_URLS="http://0.0.0.0:2379"

# Cluster configuration
ETCD_INITIAL_ADVERTISE_PEER_URLS="http://192.168.0.2:2380"
ETCD_ADVERTISE_CLIENT_URLS="http://192.168.0.2:2379"
ETCD_INITIAL_CLUSTER="etcd1=http://192.168.0.1:2380,etcd2=http://192.168.0.2:2380"
ETCD_INITIAL_CLUSTER_TOKEN="etcd-cluster"
ETCD_INITIAL_CLUSTER_STATE="new"

# Systemd Service (Both nodes) - /etc/systemd/system/etcd.service:
[Unit]
Description=etcd distributed key-value store
Documentation=https://github.com/etcd-io/etcd
After=network.target

[Service]
Type=notify
EnvironmentFile=/etc/etcd/etcd.conf
ExecStart=/usr/local/bin/etcd
Restart=always
RestartSec=10s
LimitNOFILE=40000

[Install]
WantedBy=multi-user.target
```
#### BPR config
```bash
#!/bin/bash

########################
# Core Algorithm Control
########################
CPU_LOW_THRESHOLD <60>              # CPU low threshold (%). Example: 60. Used for phase differentiation.
CPU_TARGET_THRESHOLD <20>           # Target CPU threshold (%). Example: 20. This is the queue backlog target.
V_WEIGHT <0.001>                    # Latency weighting factor. Example: 0.001 (recommended range: 0.001-0.1).
MAX_BPR_ITERATIONS <3>              # BPR maximum iterations. Example: 3 (recommended: 3-5).

########################
# Dynamic Distribution
########################
REDISTRIB_PROPORTION <0.3-0.7>      # Request redistribution proportion (range: 0.3-0.7).
NON_MAIN_CLUSTER_BOOST <1.0-1.5>    # Non-main cluster score multiplier (range: 1.0-1.5).
GAP_SCORE_BOOST <1.0-2.0>           # Data gap enhancement factor (range: 1.0-2.0).

########################
# Monitoring Thresholds
########################
CPU_ALERT_THRESHOLDS <60,70,80>     # CPU alert thresholds (comma-separated). Example: 60,70,80.
MIN_VARIANCE <0.1>                  # Minimum CPU variance threshold. Example: 0.1.
MAX_LATENCY <500>                   # Maximum latency threshold (ms). Example: 500.
```
#### KNN config
```bash
#!/bin/bash

########################
# Anomaly Detection Core
########################
SIGNIFICANT_GAP_MULTIPLIER <2.5>     # Gap detection sensitivity. Example: 2.5 (higher value reduces detection frequency).
GAP_MAD_FLOOR <0.0001>               # Minimum gap median absolute deviation. Example: 0.0001.
STD_DEV_FACTOR <2.0>                 # Standard deviation threshold multiplier. Example: 2.0.
IQR_COEFFICIENT <1.5>                # IQR range coefficient. Example: 1.5 (default).

########################
# Large Value Handling
########################
LARGE_VALUE_ADJUSTMENT <1.7>         # Large value standard deviation adjustment. Example: 1.7.
ABSOLUTE_LARGE_THRESHOLD <100>       # Absolute large value threshold. Example: 100.
LARGE_RELATIVE_RATIO <1.8>           # Mean relative ratio threshold for large values. Example: 1.8.

########################
# Score Calculation
########################
SMALL_DEVIATION_EXP <1.2>            # Exponent for small anomalies. Example: 1.2 (>1 amplifies score).
LARGE_DEVIATION_EXP <1.3>            # Exponent for large anomalies. Example: 1.3 (>1 amplifies score).
GAP_SCORE_BOOST <1.3>                # Score boost for neighboring gaps. Example: 1.3.
RANGE_OUTLIER_BOOST <1.8>            # Score boost for out-of-cluster range. Example: 1.8.

########################
# Cluster Identification
########################
CLUSTER_SIZE_WEIGHT <0.6>            # Cluster size weight (range: 0-1). Example: 0.6.
CLUSTER_POSITION_WEIGHT <0.25>       # Central position weight (range: 0-1). Example: 0.25.
CLUSTER_DENSITY_WEIGHT <0.15>        # Density score weight (range: 0-1). Example: 0.15.
NON_MAIN_CLUSTER_BOOST <1.2>         # Non-main cluster multiplier. Example: 1.2.

########################
# General Configuration
########################
MINIMUM_SCORE <1.0>                  # Base score for all anomalies. Example: 1.0.
SENSITIVITY <1.0>                    # Global sensitivity multiplier. Example: 1.0 (1.0: neutral, >1: more sensitive, <1: less sensitive).
```


## Contributing

We welcome contributions! Please see our [Contributing Guide](CONTRIBUTING.md) for details.

## License

This project is licensed under the Apache License 2.0 - see the [LICENSE](LICENSE) file for details.

## Support

For support and questions:
- Create an issue in the GitHub repository
- Contact the development team at: Arcturus@example.com

## Acknowledgments

This system incorporates advanced research in network optimization and machine learning algorithms for distributed systems.<|MERGE_RESOLUTION|>--- conflicted
+++ resolved
@@ -14,7 +14,6 @@
 ## Custom Settings
 If you need to customize the deployment, you can modify the following parameters in the cmd/forwarding_config.toml file:
 
-<<<<<<< HEAD
 ```bash
 # Ensure you are in the root directory of the cloned Arcturus repository
 # cd Arcturus
@@ -23,12 +22,7 @@
 
 # Install dependencies
 ./deploy_forwarding.sh
-=======
-```toml
-[metrics]
-# The server IP of deploying the Scheduling module.
-server_addr = "<your scheduling ip>:8080" 
->>>>>>> 58c55345
+
 ```
 
 #### etcd config
